import networkx as nx
import os
import numpy as np
import pandas as pd
if not 'READTHEDOCS' in os.environ:
    from shapely.geometry import Point
from edisgo.grid.components import LVStation, BranchTee, Generator, Load, \
    MVDisconnectingPoint, Line
from edisgo.grid.grids import LVGrid

import logging
logger = logging.getLogger('edisgo')


def position_switch_disconnectors(mv_grid, mode='load', status='open'):
    """
    Determine position of switch disconnector in MV grid rings

    Determination of the switch disconnector location is motivated by placing
    it to minimized load flows in both parts of the ring (half-rings).
    Use the parameter mode

    Parameters
    ----------
    mv_grid : :class:`~.grid.grids.MVGrid`
        MV grid instance
    mode : str
        Define modus switch disconnector positioning: can be performed based of
        'load', 'generation' or both 'loadgen'. Defaults to 'load'
    status : str
        Either 'open' or 'closed'. Define which status is should be set
        initially. Defaults to 'open' (which refers to conditions of normal
        grid operation).

    Returns
    -------
    tuple
        A tuple of size 2 specifying their pair of nodes between which the
        switch disconnector is located. The first node specifies the node that
        actually includes the switch disconnector.

    Notes
    -----
    This function uses `nx.algorithms.find_cycle()` to identify nodes that are
    part of the MV grid ring(s). Make sure grid topology data that is provided
    has closed rings. Otherwise, no location for a switch disconnector can be
    identified.

    """

    def peak_load_gen_at_node(node):
        """Return peak load and peak generation capacity for ``node``

        Parameters
        ----------
        node : object
            Node instance in the grid topology graph

        Returns
        -------
        tuple
            Tuple of size two. First item is the peak load at ``node``; second
            parameters reflects peak generation capacity at ``node``.
            Returned peak_load and generation capacity is given as apparent
            power in kVA.

        """
        if isinstance(node, LVStation):
            node_peak_load = node.grid.peak_load
            node_peak_gen = node.grid.peak_generation
        elif isinstance(node, Generator):
            node_peak_load = 0
            node_peak_gen = node.nominal_capacity
        elif isinstance(node, Load):
            node_peak_load = node.peak_load.sum()
            node_peak_gen = 0
        elif isinstance(node, BranchTee):
            node_peak_load = 0
            node_peak_gen = 0

        return (node_peak_load / cos_phi_load, node_peak_gen / cos_phi_gen)

    def load_gen_from_subtree(graph, ring, node):
        """
        Accumulate load and generation capacity in branches to connecting node
        on the ring.

        Includes peak_load and generation capacity at ``node```itself.

        Parameters
        ----------
        graph : networkx.Graph
            The graph representing the MV grid topology
        ring : list
            A list of ring nodes
        node : networkx.Node
            A member of the ring

        Returns
        -------
        tuple
            Tuple of size two. First item is the peak load of subtree at
            ``node``; second parameter reflects peak generation capacity from
            subtree at ``node``.

        """
        ring_nodes_except_node = [_ for _ in ring if _ is not node]
        non_ring_nodes = [n for n in
                          [_ for _ in graph.nodes()
                           if _ is not mv_grid.station]
                          if n not in ring_nodes_except_node]
        subgraph = graph.subgraph(non_ring_nodes)

        nodes_subtree = nx.dfs_tree(subgraph, source=node)

        if len(nodes_subtree) > 1:
            peak_load_subtree = 0
            peak_gen_subtree = 0
            for n in nodes_subtree.nodes():
                peak_load_subtree_tmp, peak_gen_subtree_tmp = \
                    peak_load_gen_at_node(n)
                peak_load_subtree += peak_load_subtree_tmp
                peak_gen_subtree += peak_gen_subtree_tmp
            return (peak_load_subtree, peak_gen_subtree)
        else:
            return (0, 0)

    cos_phi_load = mv_grid.network.config['reactive_power_factor']['mv_load']
    cos_phi_gen = mv_grid.network.config['reactive_power_factor']['mv_gen']

    # Identify position of switch disconnector (SD)
    rings = nx.algorithms.cycle_basis(mv_grid.graph, root=mv_grid.station)

    for ring in rings:
        ring = [_ for _ in ring if _ is not mv_grid.station]

        node_peak_load = []
        node_peak_gen = []

        # Collect peak load and generation along the ring
        for node in ring:
            if len(mv_grid.graph.edges(nbunch=node)) > 2:
                peak_load, peak_gen = load_gen_from_subtree(
                    mv_grid.graph, ring, node)
            else:
                peak_load, peak_gen = peak_load_gen_at_node(node)

            node_peak_load.append(peak_load)
            node_peak_gen.append(peak_gen)

            # Choose if SD is placed 'load' or 'generation' oriented
            if mode == 'load':
                node_peak_data = node_peak_load
            elif mode == 'generation':
                node_peak_data = node_peak_gen
            elif mode == 'loadgen':
                node_peak_data = node_peak_load if sum(node_peak_load) > sum(
                    node_peak_gen) else node_peak_gen
            else:
                raise ValueError("Mode {mode} is not known!".format(mode=mode))

        # Set start value for difference in ring halfs
        diff_min = 10e9

        # Identify nodes where switch disconnector is located in between
        for ctr in range(len(node_peak_data)):
            # check if node that owns the switch disconnector is of type
            # LVStation
            if isinstance(ring[ctr - 2], LVStation):
                # Iteratively split route and calc peak load difference
                route_data_part1 = sum(node_peak_data[0:ctr])
                route_data_part2 = sum(node_peak_data[ctr:len(node_peak_data)])
                diff = abs(route_data_part1 - route_data_part2)

                # stop walking through the ring when load/generation is almost
                # equal
                if diff <= diff_min:
                    diff_min = diff
                    position = ctr
                else:
                    break

        # find position of switch disconnector
        node1 = ring[position - 1]
        node2 = ring[position]

        implement_switch_disconnector(mv_grid, node1, node2)

    # open all switch disconnectors
    if status == 'open':
        for sd in mv_grid.graph.nodes_by_attribute('mv_disconnecting_point'):
            sd.open()
    elif status == 'close':
        for sd in mv_grid.graph.nodes_by_attribute('mv_disconnecting_point'):
            sd.close()


def implement_switch_disconnector(mv_grid, node1, node2):
    """
    Install switch disconnector in grid topology

    The graph that represents the grid's topology is altered in such way that
    it explicitly includes a switch disconnector.
    The switch disconnector is always located at ``node1``. Technically, it
    does not make any difference. This is just an convention ensuring
    consistency of multiple runs.

    The ring is still closed after manipulations of this function.

    Parameters
    ----------
    mv_grid : :class:`~.grid.grids.MVGrid`
        MV grid instance
    node1
        A rings node
    node2
        Another rings node

    """
    # Get disconnecting point's location
    line = mv_grid.graph.edge[node1][node2]['line']

    length_sd_line = .75e-3 # in km

    x_sd = node1.geom.x + (length_sd_line / line.length) * (
        node1.geom.x - node2.geom.x)
    y_sd = node1.geom.y + (length_sd_line / line.length) * (
        node1.geom.y - node2.geom.y)

    # Instantiate disconnecting point
    mv_dp_number = len(mv_grid.graph.nodes_by_attribute(
        'mv_disconnecting_point'))
    disconnecting_point = MVDisconnectingPoint(
        id=mv_dp_number + 1,
        geom=Point(x_sd, y_sd),
        grid=mv_grid)
    mv_grid.graph.add_node(disconnecting_point, type='mv_disconnecting_point')

    # Replace original line by a new line
    new_line_attr = {
        'line': Line(
            id=line.id,
            type=line.type,
            length=line.length - length_sd_line,
            grid=mv_grid),
        'type': 'line'}
    mv_grid.graph.remove_edge(node1, node2)
    mv_grid.graph.add_edge(disconnecting_point, node2, new_line_attr)

    # Add disconnecting line segment
    switch_disconnector_line_attr = {
        'line': Line(
                  id="switch_disconnector_line_{}".format(
                      str(mv_dp_number + 1)),
                  type=line.type,
                  length=length_sd_line,
                  grid=mv_grid),
        'type': 'line'}

    mv_grid.graph.add_edge(node1, disconnecting_point,
                           switch_disconnector_line_attr)

    # Set line to switch disconnector
    disconnecting_point.line = mv_grid.graph.line_from_nodes(
        disconnecting_point, node1)


def select_cable(network, level, apparent_power):
    """Selects an appropriate cable type and quantity using given apparent
    power.

    Considers load factor.

    Parameters
    ----------
    network : :class:`~.grid.network.Network`
        The eDisGo container object
    level : :obj:`str`
        Grid level ('mv' or 'lv')
    apparent_power : :obj:`float`
        Apparent power the cable must carry in kVA

    Returns
    -------
    :pandas:`pandas.Series<series>`
        Cable type
    :obj:`ìnt`
        Cable count

    Notes
    ------
    Cable is selected to be able to carry the given `apparent_power`, no load
    factor is considered.

    """

    cable_count = 1

    if level == 'mv':

        available_cables = network.equipment_data['mv_cables'][
            network.equipment_data['mv_cables']['U_n'] ==
            network.mv_grid.voltage_nom]

        suitable_cables = available_cables[
            available_cables['I_max_th'] *
            network.mv_grid.voltage_nom > apparent_power]

        # increase cable count until appropriate cable type is found
        while suitable_cables.empty:
            cable_count += 1
            suitable_cables = available_cables[
                available_cables['I_max_th'] *
                network.mv_grid.voltage_nom *
                cable_count > apparent_power]

        cable_type = suitable_cables.ix[suitable_cables['I_max_th'].idxmin()]

    elif level == 'lv':

        suitable_cables = network.equipment_data['lv_cables'][
            network.equipment_data['lv_cables']['I_max_th'] *
            network.equipment_data['lv_cables']['U_n'] > apparent_power]

        # increase cable count until appropriate cable type is found
        while suitable_cables.empty:
            cable_count += 1
            suitable_cables = network.equipment_data['lv_cables'][
                network.equipment_data['lv_cables']['I_max_th'] *
                network.equipment_data['lv_cables']['U_n'] *
                cable_count > apparent_power]

        cable_type = suitable_cables.ix[suitable_cables['I_max_th'].idxmin()]

    else:
        raise ValueError('Please supply a level (either \'mv\' or \'lv\').')

    return cable_type, cable_count

<<<<<<< HEAD

def get_mv_feeder(node):
    """
    Determines MV feeder the given node is in.

    MV feeders are identified by the first line segment of the half-ring.

    Parameters
    ----------
    node : :class:`~.grid.components.Component`
        Node to find the MV feeder for. Can be any kind of
        :class:`~.grid.components.Component` except
        :class:`~.grid.components.Line`.

    Returns
    -------
    :class:`~.grid.components.Line`
        MV feeder identifier (representative of the first line segment
        of the half-ring)

    """
    # if node is in LV grid, get LV station of that grid
    if isinstance(node.grid, LVGrid):
        node = node.grid.station

    # find path from MV station to node in MV grid to assign MV feeder
    if isinstance(node, LVStation):
        path = nx.shortest_path(node.mv_grid.graph, node.mv_grid.station, node)
    else:
        path = nx.shortest_path(node.grid.graph, node.grid.station, node)

    # MV feeder identifier is the representative of the first line segment
    # of the half-ring
    mv_feeder = repr(path[0].grid.graph.line_from_nodes(path[0], path[1]))

    return mv_feeder
=======
def get_gen_info(network, level='mvlv'):
    """
    Gets all the installed generators under both mv and the lv grids.

    Parameters
    ----------
    network : :class:`~.grid.network.Network`
        the network data
    level : :string
        'mv' for generators in mv level
        'lv' for generators in lv level
        'mvlv' for generators in both mv and lv levels

    Returns
    --------
    :pandas:`pandas.DataFrame<dataframe>`
        Generators and Generator information
    """
    # get all generators
    gens = []
    gens_w_id = []
    gens_voltage_level = []
    gens_node = []
    gens_type = []
    gens_rating = []

    if 'mv' in level:
        gens = network.mv_grid.generators
        gens_voltage_level = ['mv']*len(gens)
        gens_node = [gen.grid.station for gen in gens]
        gens_type = [gen.type for gen in gens]
        gens_rating = [gen.nominal_capacity for gen in gens]
        for gen in gens:
            try:
                gens_w_id.append(gen.weather_cell_id)
            except AttributeError:
                gens_w_id.append(np.nan)

    else:
        pass

    if 'lv' in level:
        for lv_grid in network.mv_grid.lv_grids:
            gens_lv = lv_grid.generators
            gens.extend(gens_lv)
            gens_voltage_level.extend(['lv']*len(gens_lv))
            gens_node.extend([gen.grid.station for gen in gens_lv])
            gens_type.extend([gen.type for gen in gens_lv])
            gens_rating.extend([gen.nominal_capacity for gen in gens_lv])
            for gen in gens_lv:
                try:
                    gens_w_id.append(gen.weather_cell_id)
                except AttributeError:
                    gens_w_id.append(np.nan)

    else:
        pass

    gen_df = pd.DataFrame({'gen_repr': list(map(lambda x: repr(x), gens)),
                           'generator_uncat': gens,
                           'type': gens_type,
                           'voltage_level': gens_voltage_level,
                           'connected_node': gens_node,
                           'nominal_capacity': gens_rating,
                           'weather_cell_id': gens_w_id})

    gen_df.sort_values('nominal_capacity', ascending=False, inplace=True)

    gen_df['generator'] = pd.Categorical(gen_df.loc[:, 'generator_uncat'],
                                         gen_df.loc[:, 'generator_uncat'])

    gen_df.set_index('generator', inplace=True)
    gen_df.drop('generator_uncat', axis=1, inplace=True)

    return gen_df


def get_load_info(network, level='mvlv'):
    """
    Gets all the installed generators under both mv and the lv grids.

    Parameters
    ----------
    network : :class:`~.grid.network.Network`
        the network data
    level : :string
        'mv' for generators in mv level
        'lv' for generators in lv level
        'mvlv' for generators in both mv and lv levels

    Returns
    --------
    :pandas:`pandas.DataFrame<dataframe>`
        Generators and Generator information
    """
    # get all generators
    load = []
    load_voltage_level = []
    load_node = []
    load_peak_agr = []
    load_peak_ind = []
    load_peak_res = []
    load_peak_com = []

    if 'mv' in level:
        load = network.mv_grid.loads
        load_voltage_level = ['mv']*len(load)
        load_node = [ld.grid.station for ld in load]
        load_peak_agr = [ld.peak_load.loc['agricultural'] for ld in load]
        load_peak_ind = [ld.peak_load.loc['industrial'] for ld in load]
        load_peak_res = [ld.peak_load.loc['residential'] for ld in load]
        load_peak_com = [ld.peak_load.loc['retail'] for ld in load]

    else:
        pass

    if 'lv' in level:
        for lv_grid in network.mv_grid.lv_grids:
            loads_lv = lv_grid.loads
            load.extend(loads_lv)
            load_voltage_level.extend(['lv']*len(loads_lv))
            load_node.extend([ld.grid.station for ld in loads_lv])
            load_peak_agr.extend([ld.peak_load.loc['agricultural'] for ld in loads_lv])
            load_peak_ind.extend([ld.peak_load.loc['industrial'] for ld in loads_lv])
            load_peak_res.extend([ld.peak_load.loc['residential'] for ld in loads_lv])
            load_peak_com.extend([ld.peak_load.loc['retail'] for ld in loads_lv])

    else:
        pass

    load_df = pd.DataFrame({'load_repr': list(map(lambda x: repr(x), load)),
                            'load_uncat': load,
                            'voltage_level': load_voltage_level,
                            'connected_node': load_node,
                            'agricultural': load_peak_agr,
                            'industrial': load_peak_ind,
                            'residential': load_peak_res,
                            'retail': load_peak_com})

    load_df.sort_values('residential', ascending=False, inplace=True)

    load_df['load'] = pd.Categorical(load_df.loc[:, 'load_uncat'],
                                     load_df.loc[:, 'load_uncat'])

    load_df.set_index('load', inplace=True)
    load_df.drop('load_uncat', axis=1, inplace=True)

    return load_df


def get_capacities_by_type_and_weather_cell(network):
    """
    Gets installed capacities of wind and solar generators by weather
    cell ID.

    Parameters
    ----------
    network : :class:`~.grid.network.Network`

    Returns
    --------
    dict
        Dictionary with keys being a tuple of technology and weather
        cell ID (e.g. ('solar', '1')) and the values containing the
        corresponding installed capacity.

    """

    # mv_peak_generation = \
    #  network.mv_grid.peak_generation_peak_generation_per_technology_and_weather_cell.loc[['solar', 'wind']]
    # lv_accumulated_peak_generation = pd.Series({})
    dict_capacities = {}
    for gen in gens:
        if gen.type in ['solar', 'wind']:
            if gen.weather_cell_id:
                if (gen.type, gen.weather_cell_id) in \
                        dict_capacities.keys():
                    dict_capacities[
                        (gen.type, gen.weather_cell_id)] = \
                        dict_capacities[
                            (gen.type, gen.weather_cell_id)] + \
                        gen.nominal_capacity
                else:
                    dict_capacities[
                        (gen.type, gen.weather_cell_id)] = \
                        gen.nominal_capacity
            else:
                message = 'Please provide a weather cell ID for ' \
                          'generator {}.'.format(repr(gen))
                logging.error(message)
                raise KeyError(message)
    return pd.Series(dict_capacities)


def get_capacities_by_type(network):
    """
    Gets installed capacities of wind and solar generators.

    Parameters
    ----------
    network : :class:`~.grid.network.Network`

    Returns
    --------
    dict
        Dictionary with keys 'solar' and 'wind' and the values
        containing the corresponding installed capacity.

    """
    mv_peak_generation = network.mv_grid.peak_generation_per_technology.loc[['solar', 'wind']]
    lv_accumulated_peak_generation = pd.Series({'solar': 0,
                                                'wind': 0})
    for lv_grid in network.mv_grid.lv_grids:
        try:
            lv_accumulated_peak_generation.loc['solar'] += \
                lv_grid.peak_generation_per_technology.loc['solar']
        except KeyError:
            pass
        try:
            lv_accumulated_peak_generation.loc['wind'] += \
                lv_grid.peak_generation_per_technology.loc['wind']
        except KeyError:
            pass
    return mv_peak_generation + lv_accumulated_peak_generation
>>>>>>> 8e591cbc
<|MERGE_RESOLUTION|>--- conflicted
+++ resolved
@@ -337,44 +337,6 @@
 
     return cable_type, cable_count
 
-<<<<<<< HEAD
-
-def get_mv_feeder(node):
-    """
-    Determines MV feeder the given node is in.
-
-    MV feeders are identified by the first line segment of the half-ring.
-
-    Parameters
-    ----------
-    node : :class:`~.grid.components.Component`
-        Node to find the MV feeder for. Can be any kind of
-        :class:`~.grid.components.Component` except
-        :class:`~.grid.components.Line`.
-
-    Returns
-    -------
-    :class:`~.grid.components.Line`
-        MV feeder identifier (representative of the first line segment
-        of the half-ring)
-
-    """
-    # if node is in LV grid, get LV station of that grid
-    if isinstance(node.grid, LVGrid):
-        node = node.grid.station
-
-    # find path from MV station to node in MV grid to assign MV feeder
-    if isinstance(node, LVStation):
-        path = nx.shortest_path(node.mv_grid.graph, node.mv_grid.station, node)
-    else:
-        path = nx.shortest_path(node.grid.graph, node.grid.station, node)
-
-    # MV feeder identifier is the representative of the first line segment
-    # of the half-ring
-    mv_feeder = repr(path[0].grid.graph.line_from_nodes(path[0], path[1]))
-
-    return mv_feeder
-=======
 def get_gen_info(network, level='mvlv'):
     """
     Gets all the installed generators under both mv and the lv grids.
@@ -599,4 +561,40 @@
         except KeyError:
             pass
     return mv_peak_generation + lv_accumulated_peak_generation
->>>>>>> 8e591cbc
+
+
+def get_mv_feeder(node):
+    """
+    Determines MV feeder the given node is in.
+
+    MV feeders are identified by the first line segment of the half-ring.
+
+    Parameters
+    ----------
+    node : :class:`~.grid.components.Component`
+        Node to find the MV feeder for. Can be any kind of
+        :class:`~.grid.components.Component` except
+        :class:`~.grid.components.Line`.
+
+    Returns
+    -------
+    :class:`~.grid.components.Line`
+        MV feeder identifier (representative of the first line segment
+        of the half-ring)
+
+    """
+    # if node is in LV grid, get LV station of that grid
+    if isinstance(node.grid, LVGrid):
+        node = node.grid.station
+
+    # find path from MV station to node in MV grid to assign MV feeder
+    if isinstance(node, LVStation):
+        path = nx.shortest_path(node.mv_grid.graph, node.mv_grid.station, node)
+    else:
+        path = nx.shortest_path(node.grid.graph, node.grid.station, node)
+
+    # MV feeder identifier is the representative of the first line segment
+    # of the half-ring
+    mv_feeder = repr(path[0].grid.graph.line_from_nodes(path[0], path[1]))
+
+    return mv_feeder