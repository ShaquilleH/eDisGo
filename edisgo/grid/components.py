<<<<<<< HEAD
from shapely.geometry import LineString
=======
import os
if not 'READTHEDOCS' in os.environ:
    from shapely.geometry import LineString
from .grids import LVGrid, MVGrid
>>>>>>> af91fcbd
from math import acos, tan


class Component:
    """Generic component

    _id : :obj:`int`
        Unique ID

    Notes
    -----
    In case of a MV-LV voltage station, :attr:`grid` refers to the LV grid.
    """
    def __init__(self, **kwargs):
        self._id = kwargs.get('id', None)
        self._geom = kwargs.get('geom', None)
        self._grid = kwargs.get('grid', None)

    @property
    def id(self):
        """Returns id of component"""
        return self._id

    @property
    def geom(self):
        """:shapely:`Shapely Point object<points>` or
        :shapely:`Shapely LineString object<linestrings>` : Location of the
        :class:`Component` as Shapely Point or LineString"""
        return self._geom

    @property
    def grid(self):
        """:class:`~.grid.grids.MVGrid` or :class:`~.grid.grids.LVGrid` : The MV or LV grid this component belongs to"""
        return self._grid

    @grid.setter
    def grid(self, grid):
        self._grid = grid

    def __repr__(self):
        return '_'.join([self.__class__.__name__, str(self._id)])


class Station(Component):
    """Station object (medium or low voltage)

    Represents a station, contains transformers.

    Attributes
    ----------
    """

    def __init__(self, **kwargs):
        super().__init__(**kwargs)

        self._transformers = kwargs.get('transformers', None)

    @property
    def transformers(self):
        """:obj:`list` of :class:`Transformer` : Transformers located in
        station"""
        return self._transformers

    @transformers.setter
    def transformers(self, transformer):
        """
        Parameters
        ----------
        transformer : :obj:`list` of :class:`Transformer`
        """
        self._transformers = transformer

    def add_transformer(self, transformer):
        self._transformers.append(transformer)


class Transformer(Component):
    """Transformer object

    Attributes
    ----------
    _voltage_op : :obj:`float`
        Operational voltage
    _type : :pandas:`pandas.DataFrame<dataframe>`
        Specification of type, refers to #TODO: ADD CORRECT REF TO (STATIC) DATA
    """
    def __init__(self, **kwargs):
        super().__init__(**kwargs)
        self._mv_grid = kwargs.get('mv_grid', None)
        self._voltage_op = kwargs.get('voltage_op', None)
        self._type = kwargs.get('type', None)

    @property
    def mv_grid(self):
        return self._mv_grid

    @property
    def voltage_op(self):
        return self._voltage_op

    @property
    def type(self):
        return self._type

    def __repr__(self):
        return str(self._id)


class Load(Component):
    """Load object
    """

    def __init__(self, **kwargs):
        super().__init__(**kwargs)
        self._timeseries = kwargs.get('timeseries', None)
        self._consumption = kwargs.get('consumption', None)

    @property
    def timeseries(self):
        """Return time series of load

        It returns the actual time series used in power flow analysis. If
        :attr:`_timeseries` is not :obj:`None`, it is returned. Otherwise,
        :meth:`timeseries()` looks for time series of the according sector in
        :class:`~.grid.network.TimeSeries` object.

        See also
        --------
        edisgo.network.TimeSeries : Details of global TimeSeries
        """
        if self._timeseries is None:
            # TODO: replace by correct values (see OEDB) and put to config
            peak_load_consumption_ratio = {
                'residential': 0.0025,
                'retail': 0.0025,
                'industrial': 0.0025,
                'agricultural': 0.0025}

            if isinstance(self.grid, MVGrid):
                q_factor = tan(acos(self.grid.network.scenario.pfac_mv_load))
                power_scaling = float(self.grid.network.config['scenario'][
                                          'scale_factor_mv_load'])
            elif isinstance(self.grid, LVGrid):
                q_factor = tan(acos(self.grid.network.scenario.pfac_lv_load))
                power_scaling = float(self.grid.network.config['scenario'][
                                          'scale_factor_lv_load'])

            sector = list(self.consumption.keys())[0]
            # TODO: remove this if, once Ding0 data changed to single sector consumption
            if len(list(self.consumption.keys())) > 1:
                consumption = sum([v for k,v in self.consumption.items()])
            else:
                consumption = self.consumption[sector]

            timeseries = (self.grid.network.scenario.timeseries.load[sector] *
                          consumption *
                          peak_load_consumption_ratio[sector]).to_frame('p')
            timeseries['q'] = (self.grid.network.scenario.timeseries.load[sector] *
                               consumption *
                               peak_load_consumption_ratio[sector] *
                               q_factor)
            self._timeseries = timeseries * power_scaling

        return self._timeseries

    def pypsa_timeseries(self, attr):
        """Return time series in PyPSA format

        Parameters
        ----------
        attr : str
            Attribute name (PyPSA conventions). Choose from {p_set, q_set}
        """

        return self.timeseries[attr] / 1e3

    @property
    def consumption(self):
        """:obj:`dict` : Annual consumption per sector in kWh

        Sectors

            - retail/industrial
            - agricultural
            - residential

        The format of the :obj:`dict` is as follows::

            {
                'residential': 453.4
            }

        """
        return self._consumption

    @consumption.setter
    def consumption(self, cons_dict):
        self._consumption = cons_dict

    def __repr__(self):
        return '_'.join(['Load',
                         list(self.consumption.keys())[0],
                         repr(self.grid),
                         str(self.id)])


class Generator(Component):
    """Generator object

    Attributes
    ----------
    _timeseries : :pandas:`pandas.Series<series>`
        Contains time series for generator

    Notes
    -----
    The attributes :attr:`_type` and :attr:`_subtype` have to match the
    corresponding types in :class:`~.grid.network.Timeseries` to
    allow allocation of time series to generators.

    See also
    --------
    edisgo.network.TimeSeries : Details of global
        :class:`~.grid.network.TimeSeries`
    """

    def __init__(self, **kwargs):
        super().__init__(**kwargs)

        self._nominal_capacity = kwargs.get('nominal_capacity', None)
        self._type = kwargs.get('type', None)
        self._subtype = kwargs.get('subtype', None)
        self._v_level = kwargs.get('v_level', None)
        self._timeseries = kwargs.get('timeseries', None)

    @property
    def timeseries(self):
        """Return time series of generator

        It returns the actual time series used in power flow analysis. If
        :attr:`_timeseries` is not :obj:`None`, it is returned. Otherwise,
        :meth:`timeseries` looks for time series of the according weather cell
        and type of technology in :class:`~.grid.network.TimeSeries` object and
        considers for predefined curtailment as well.
        """
        if self._timeseries is None:
            if isinstance(self.grid, MVGrid):
                q_factor = tan(acos(self.grid.network.scenario.pfac_mv_gen))
            elif isinstance(self.grid, LVGrid):
                q_factor = tan(acos(self.grid.network.scenario.pfac_lv_gen))

            timeseries = self.grid.network.scenario.timeseries.generation
            timeseries['q'] = (
                self.grid.network.scenario.timeseries.generation * q_factor)

            # scale feedin/load
            if self.type == 'solar':
                power_scaling = float(self.grid.network.config['scenario'][
                    'scale_factor_feedin_pv'])
            else:
                power_scaling = float(self.grid.network.config['scenario'][
                    'scale_factor_feedin_other'])
            self._timeseries = (
                self.grid.network.scenario.timeseries.generation
                * self.nominal_capacity
                * power_scaling)


        return self._timeseries

    def pypsa_timeseries(self, attr):
        """Return time series in PyPSA format

        Convert from kV, kVA to MW, MVA

        Parameters
        ----------
        attr : str
            Attribute name (PyPSA conventions). Choose from {p_set, q_set}
        """
        return self.timeseries[attr] / 1e3

    @property
    def type(self):
        """:obj:`str` : Technology type (e.g. 'solar')"""
        return self._type

    @property
    def subtype(self):
        """:obj:`str` : Technology subtype (e.g. 'solar_roof_mounted')"""
        return self._subtype

    @property
    def nominal_capacity(self):
        """:obj:`float` : Nominal generation capacity"""
        return self._nominal_capacity

    @nominal_capacity.setter
    def nominal_capacity(self, nominal_capacity):
        self._nominal_capacity = nominal_capacity

    @property
    def v_level(self):
        """:obj:`int` : Voltage level"""
        return self._v_level


class Storage(Component):
    """Storage object

    Attributes
    ----------
    TBC
    """

    def __init__(self, **kwargs):
        super().__init__(**kwargs)


class MVDisconnectingPoint(Component):
    """Disconnecting point object

    Medium voltage disconnecting points = points where MV rings are split under
    normal operation conditions (= switch disconnectors in DINGO).

    Attributes
    ----------
    _state : :obj:`str`
        State of switch ('open' or 'closed')
    """

    def __init__(self, **kwargs):
        super().__init__(**kwargs)

        self._state = kwargs.get('state', None)

    def open(self):
        """Toggle state to opened switch disconnector"""
        raise NotImplementedError

    def close(self):
        """Toggle state to closed switch disconnector"""
        raise NotImplementedError


class BranchTee(Component):
    """Branch tee object

    A branch tee is used to branch off a line to connect another node
    (german: Abzweigmuffe)
    """

    def __init__(self, **kwargs):
        super().__init__(**kwargs)
        self.in_building = kwargs.get('in_building', None)

    def __repr__(self):
        return '_'.join([self.__class__.__name__, repr(self.grid), str(self._id)])


class MVStation(Station):
    """MV Station object"""

    def __init__(self, **kwargs):
        super().__init__(**kwargs)

    def __repr__(self, side=None):
        repr_base = super().__repr__()

        # As we don't consider HV-MV transformers in PFA, we don't have to care
        # about primary side bus of MV station. Hence, the general repr()
        # currently returned, implicitely refers to the secondary side (MV level)
        # if side == 'hv':
        #     return '_'.join(['primary', repr_base])
        # elif side == 'mv':
        #     return '_'.join(['secondary', repr_base])
        # else:
        #     return repr_base
        return repr_base


class LVStation(Station):
    """LV Station object"""

    def __init__(self, **kwargs):
        super().__init__(**kwargs)
        self._mv_grid = kwargs.get('mv_grid', None)

    @property
    def mv_grid(self):
        return self._mv_grid

    def __repr__(self, side=None):
        repr_base = super().__repr__()

        if side == 'mv':
            return '_'.join(['primary', repr_base])
        elif side == 'lv':
            return '_'.join(['secondary', repr_base])
        else:
            return repr_base


class Line(Component):
    """
    Line object

    Parameters
    ----------
    _type: :pandas:`pandas.Series<series>`
        Equipment specification including R and X for power flow analysis
        Columns:

        ======== ================== ====== =========
        Column   Description        Unit   Data type
        ======== ================== ====== =========
        name     Name (e.g. NAYY..) -      str
        U_n      Nominal voltage    V      int
        I_max_th Max. th. current   A      float
        R        Resistance         Ohm/km float
        L        Inductance         mH/km  float
        C        Capacitance        uF/km  float
        Source   Data source        -      str
        ============================================

    _length: float
        Length of the line calculated in linear distance. Unit: m
    _quantity: float
        Quantity of parallel installed lines.
    _kind: String
        Specifies whether the line is an underground cable ('cable') or an
        overhead line ('line').
    """

    def __init__(self, **kwargs):
        super().__init__(**kwargs)
        self._type = kwargs.get('type', None)
        self._length = kwargs.get('length', None)
        self._quantity = kwargs.get('quantity', 1)
        self._kind = kwargs.get('kind', None)

    @property
    def geom(self):
        """Provide :shapely:`Shapely LineString object<linestrings>` geometry of
        :class:`Line`"""
        adj_nodes = self._grid._graph.nodes_from_line(self)

        return LineString([adj_nodes[0].geom, adj_nodes[1].geom])

    @property
    def type(self):
        return self._type

    @type.setter
    def type(self, new_type):
        self._type = new_type

    @property
    def length(self):
        return self._length

    @length.setter
    def length(self, new_length):
        self._length = new_length

    @property
    def quantity(self):
        return self._quantity

    @quantity.setter
    def quantity(self, new_quantity):
        self._quantity = new_quantity

    @property
    def kind(self):
        return self._kind

    @kind.setter
    def kind(self, new_kind):
        self._kind = new_kind
<|MERGE_RESOLUTION|>--- conflicted
+++ resolved
@@ -1,12 +1,9 @@
-<<<<<<< HEAD
-from shapely.geometry import LineString
-=======
 import os
 if not 'READTHEDOCS' in os.environ:
     from shapely.geometry import LineString
 from .grids import LVGrid, MVGrid
->>>>>>> af91fcbd
 from math import acos, tan
+import pandas as pd
 
 
 class Component:
@@ -116,6 +113,11 @@
 
 class Load(Component):
     """Load object
+
+    Attributes
+    ----------
+    _timeseries : :pandas:`pandas.Series<series>`
+        Contains time series for load
     """
 
     def __init__(self, **kwargs):
