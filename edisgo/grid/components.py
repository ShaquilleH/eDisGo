--- conflicted
+++ resolved
@@ -1,23 +1,13 @@
 import os
-<<<<<<< HEAD
 import logging
 import pandas as pd
 from math import acos, tan
-=======
-import pandas as pd
-
->>>>>>> b8790169
+
 if not 'READTHEDOCS' in os.environ:
     from shapely.geometry import LineString
-
 from .grids import LVGrid, MVGrid
-<<<<<<< HEAD
 
 logger = logging.getLogger('edisgo')
-=======
-from math import acos, tan
-import pandas as pd
->>>>>>> b8790169
 
 
 class Component:
@@ -176,6 +166,7 @@
                 power_scaling = float(self.grid.network.config['scenario'][
                                           'scale_factor_lv_load'])
 
+            sector = list(self.consumption.keys())[0]
             # TODO: remove this if, once Ding0 data changed to single sector consumption
             if len(list(self.consumption.keys())) > 1:
                 consumption = sum([v for k,v in self.consumption.items()])
