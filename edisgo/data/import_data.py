--- conflicted
+++ resolved
@@ -2001,12 +2001,8 @@
         config_data : dict
             Dictionary containing config data from config files.
         weather_cell_ids : :obj:`list`
-<<<<<<< HEAD
         List of weather cell id's (integers) to obtain feed-in data for.
 
-=======
-            list of weather cell ids in mv grid district.
->>>>>>> 5e924306
         Returns
         -------
         :pandas:`pandas.DataFrame<dataframe>`
