--- conflicted
+++ resolved
@@ -27,11 +27,8 @@
     from ding0.core.network.grids import CircuitBreakerDing0
     from ding0.core.structure.regions import LVLoadAreaCentreDing0
     from shapely.ops import transform
-<<<<<<< HEAD
-=======
 from shapely.wkt import loads as wkt_loads
 
->>>>>>> af4ee182
 
 import logging
 logger = logging.getLogger('edisgo')
@@ -918,8 +915,6 @@
                         edisgo=v2['edisgo']))
 
 
-<<<<<<< HEAD
-=======
 def _validate_etrago_specs(network):
     def _compare_etrago_edisgo_values(edisgo_dict, etrago_df):
         if set(edisgo_dict.keys()).intersection(set(etrago_df.columns)):
@@ -1036,7 +1031,6 @@
                             gen_type, capacity_etrago[gen_type].values[0]))
 
 
->>>>>>> af4ee182
 def import_generators(network, data_source=None, file=None, types=None):
     """Import generator data from source.
 
@@ -1065,12 +1059,8 @@
     file: :obj:`str`
         File to import data from, required when using file-based sources.
     types : list of str
-<<<<<<< HEAD
-        Power generation technologies that should be considered
-=======
         Power generation technologies that should be considered. Defaults to
         None which refers to "all technologies".
->>>>>>> af4ee182
 
     Returns
     -------
