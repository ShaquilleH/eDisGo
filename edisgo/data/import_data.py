--- conflicted
+++ resolved
@@ -61,11 +61,7 @@
     network.mv_grid =_build_mv_grid(ding0_mv_grid, network)
 
     # Import low-voltage grid data
-<<<<<<< HEAD
     lv_grids, lv_station_mapping, lv_grid_mapping  = _build_lv_grid(ding0_mv_grid)
-=======
-    lv_grids, lv_station_mapping, lv_grid_mapping  = _build_lv_grid(dingo_mv_grid, network)
->>>>>>> acd3236d
 
     # Assign lv_grids to network
     network.mv_grid.lv_grids = lv_grids
@@ -76,15 +72,11 @@
     # Set data source
     network.set_data_source('grid', 'dingo')
 
-<<<<<<< HEAD
-def _build_lv_grid(ding0_grid):
-=======
     # Set more params
     network._id = network.mv_grid.id
 
 
-def _build_lv_grid(dingo_grid, network):
->>>>>>> acd3236d
+def _build_lv_grid(ding0_grid, network):
     """
     Build eDisGo LV grid from Ding0 data
 
@@ -117,16 +109,10 @@
                     id=ding0_lv_grid.id_db,
                     geom=ding0_lv_grid.grid_district.geo_data,
                     grid_district={
-<<<<<<< HEAD
                         'geom': ding0_lv_grid.grid_district.geo_data,
                         'population': ding0_lv_grid.grid_district.population},
-                    voltage_nom=ding0_lv_grid.v_level)
-=======
-                        'geom': dingo_lv_grid.grid_district.geo_data,
-                        'population': dingo_lv_grid.grid_district.population},
-                    voltage_nom=dingo_lv_grid.v_level,
+                    voltage_nom=ding0_lv_grid.v_level,
                     network=network)
->>>>>>> acd3236d
 
                 # Create LV station instances
                 station = Station(id=ding0_lv_grid._station.id_db,
@@ -235,18 +221,12 @@
 
     # Special treatment of LVLoadAreaCenters see ...
     # TODO: add a reference above for explanation of how these are treated
-<<<<<<< HEAD
     la_centers = [_ for _ in ding0_grid._graph.nodes()
                   if isinstance(_, LVLoadAreaCentreDing0)]
     if la_centers:
         aggregated, aggr_stations = _determine_aggregated_nodes(la_centers)
     else:
         aggregated = aggr_stations = []
-=======
-    la_centers = [_ for _ in dingo_grid._graph.nodes()
-                  if isinstance(_, LVLoadAreaCentreDing0)]
-    aggregated, aggr_stations = _determine_aggregated_nodes(la_centers)
->>>>>>> acd3236d
 
     # Create list of load instances and add these to grid's graph
     loads = {_: Load(
@@ -295,14 +275,9 @@
                             type=pd.Series(dict(
                                 s=t.s_max_a, x=t.x, r=t.r))
                         ) for (count, t) in enumerate(_.transformers(), 1)])
-<<<<<<< HEAD
                 for _ in ding0_grid._graph.nodes()
                 if isinstance(_, LVStationDing0) and _ not in aggr_stations}
 
-=======
-                for _ in dingo_grid._graph.nodes()
-                if isinstance(_, LVStationDing0) and _ not in aggr_stations}
->>>>>>> acd3236d
     grid.graph.add_nodes_from(stations.values(), type='lv_station')
 
     # Create HV-MV station add to graph
@@ -312,7 +287,6 @@
         transformers=[Transformer(
             grid=grid,
             id='_'.join(['MV_station',
-<<<<<<< HEAD
                          str(ding0_grid.station().id_db),
                          'transformer',
                          str(count)]),
@@ -321,16 +295,6 @@
             type=pd.Series(dict(
                 s=_.s_max_a, x=_.x, r=_.r)))
             for (count, _) in enumerate(ding0_grid.station().transformers())])
-=======
-                         str(dingo_grid.station().id_db),
-                         'transformer',
-                         str(count)]),
-            geom=dingo_grid.station().geo_data,
-            voltage_op=_.v_level,
-            type=pd.Series(dict(
-                s=_.s_max_a, x=_.x, r=_.r)))
-            for (count, _) in enumerate(dingo_grid.station().transformers())])
->>>>>>> acd3236d
     grid.graph.add_node(mv_station, type='mv_station')
 
     # Merge node above defined above to a single dict
@@ -349,11 +313,7 @@
                   length=_['branch'].length,
                   grid=grid)
               })
-<<<<<<< HEAD
              for _ in ding0_grid.graph_edges()
-=======
-             for _ in dingo_grid.graph_edges()
->>>>>>> acd3236d
              if not any([isinstance(_['adj_nodes'][0], LVLoadAreaCentreDing0),
                         isinstance(_['adj_nodes'][1], LVLoadAreaCentreDing0)])]
     grid.graph.add_edges_from(lines, type='line')
@@ -655,13 +615,8 @@
     # Check number of LV stations in MV grid (graph)
     data_integrity['lv_station']['edisgo'] = len(grid.graph.nodes_by_attribute(
         'lv_station'))
-<<<<<<< HEAD
     data_integrity['lv_station']['ding0'] = len(
         [_ for _ in ding0_grid._graph.nodes()
-=======
-    data_integrity['lv_station']['dingo'] = len(
-        [_ for _ in dingo_grid._graph.nodes()
->>>>>>> acd3236d
          if (isinstance(_, LVStationDing0) and
              not _.grid.grid_district.lv_load_area.is_aggregated)])
 
