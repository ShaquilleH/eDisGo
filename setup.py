--- conflicted
+++ resolved
@@ -31,15 +31,9 @@
     author_email='',
     description='A python package for distribution grid analysis and optimization',
     install_requires=[
-	    'demandlib',
-<<<<<<< HEAD
-        'ding0 >=0.1.9',
-        'egoio >=0.4.7',
-        'networkx >=1.11, <2.0 ',
-=======
+	'demandlib',
         'ding0 >= 0.1.12',
         'networkx >= 2.0 ',
->>>>>>> dbbdde3a
         'shapely >= 1.5.12, <= 1.6.3',
         'pandas >=0.20.3, <=0.20.3',
         'pypsa >=0.11.0, <=0.11.0',
